# # !pip install --upgrade onnx==1.17.0 onnxruntime==1.20.1 onnxslim==0.1.48 transformers==4.48.3 chatterbox-tts==0.1.2

import torch
from torch import nn
import torch.nn.functional as F
from chatterbox.tts import ChatterboxTTS, T3Cond
import onnxslim
import os
from einops import pack, rearrange, repeat

SPEECH_VOCAB_SIZE = 6561
SOS = SPEECH_VOCAB_SIZE
EOS = SPEECH_VOCAB_SIZE + 1
CFM_PARAMS = {
    "sigma_min": 1e-06,
    "solver": "euler",
    "t_scheduler": "cosine",
    "training_cfg_rate": 0.2,
    "inference_cfg_rate": 0.7,
    "reg_loss_type": "l1"
}

def create_dummy_inputs(hp, batch_size=2, text_len=40):
    speaker_emb = torch.randn(batch_size, hp.speaker_embed_size)
    cond_prompt_speech_tokens = torch.randint(
        0, hp.speech_tokens_dict_size, (batch_size, hp.speech_cond_prompt_len)
    )
    emotion_adv = 0.5 * torch.ones(batch_size, 1, 1)
    text_tokens_ids = torch.randint(
        0, hp.text_tokens_dict_size, (batch_size, text_len)
    )
    sot = hp.start_text_token
    eot = hp.stop_text_token
    text_tokens_ids = F.pad(text_tokens_ids, (1, 0), value=sot)
    text_tokens_ids = F.pad(text_tokens_ids, (0, 1), value=eot)
    speech_input_ids = hp.start_speech_token * torch.ones_like(text_tokens_ids[:, :1])
    return speaker_emb, cond_prompt_speech_tokens, emotion_adv, text_tokens_ids, speech_input_ids

def make_pad_mask(lengths: torch.Tensor, max_len: int = 0) -> torch.Tensor:
        """Make mask tensor containing indices of padded part.

        See description of make_non_pad_mask.

        Args:
            lengths (torch.Tensor): Batch of lengths (B,).
        Returns:
            torch.Tensor: Mask tensor containing indices of padded part.

        Examples:
            >>> lengths = [5, 3, 2]
            >>> make_pad_mask(lengths)
            masks = [[0, 0, 0, 0 ,0],
                        [0, 0, 0, 1, 1],
                        [0, 0, 1, 1, 1]]
        """
        batch_size = lengths.size(0)
        max_len = max_len if max_len > 0 else lengths.max().item()
        seq_range = torch.arange(0,
                                max_len,
                                dtype=torch.int64,
                                device=lengths.device)
        seq_range_expand = seq_range.unsqueeze(0).expand(batch_size, max_len)
        seq_length_expand = lengths.unsqueeze(-1)
        mask = seq_range_expand >= seq_length_expand
        return mask

def mask_to_bias(mask: torch.Tensor, dtype: torch.dtype) -> torch.Tensor:
    assert mask.dtype == torch.bool
    assert dtype in [torch.float32, torch.bfloat16, torch.float16]
    mask = mask.to(dtype)
    mask = (1.0 - mask) * -1.0e+10
    return mask

model = ChatterboxTTS.from_pretrained(device="cpu")
config = model.t3.hp

output_dir = "converted"
os.makedirs(output_dir, exist_ok=True)

# 1. Export speech encoder
class SpeechEncoder(nn.Module):
    def __init__(self):
        super().__init__()
        self.cond_enc = model.t3.cond_enc
        self.text_emb = model.t3.text_emb
        self.speech_emb = model.t3.speech_emb
        self.speech_pos_emb = model.t3.speech_pos_emb
        self.text_pos_emb = model.t3.text_pos_emb
        self.hp = model.t3.hp
        self.perceiver = model.t3.cond_enc.perceiver
        self.spkr_enc = model.t3.cond_enc.spkr_enc
        self.emotion_adv_fc = model.t3.cond_enc.emotion_adv_fc
        self.register_buffer("bos_token", torch.tensor([[self.hp.start_speech_token]], dtype=torch.long))
    
    def conditional_encoding(self, cond: T3Cond):
        # Validate
        assert (cond.cond_prompt_speech_tokens is None) == (cond.cond_prompt_speech_emb is None), \
            "no embeddings for cond_prompt_speech_tokens"

        # Speaker embedding projection
        cond_spkr = self.spkr_enc(cond.speaker_emb.view(-1, self.hp.speaker_embed_size))[:, None]  # (B, 1, dim)
        empty = torch.zeros_like(cond_spkr[:, :0])  # (B, 0, dim)

        # TODO CLAP
        assert cond.clap_emb is None, "clap_embed not implemented"
        cond_clap = empty  # (B, 0, dim)

        # Cond prompt
        cond_prompt_speech_emb = cond.cond_prompt_speech_emb
        if cond_prompt_speech_emb is None:
            cond_prompt_speech_emb = empty  # (B, 0, dim)
        elif self.hp.use_perceiver_resampler:
            cond_prompt_speech_emb = self.perceiver(cond_prompt_speech_emb)

        # Emotion Adv: must provide a value if this model uses emotion conditioning
        cond_emotion_adv = empty  # (B, 0, dim)
        B = cond.emotion_adv.shape[0]
        if self.hp.emotion_adv:
            assert cond.emotion_adv is not None
            cond_emotion_adv = self.emotion_adv_fc(cond.emotion_adv.reshape(B, 1, 1))

        # Concat and return
        cond_embeds = torch.cat((
            cond_spkr,
            cond_clap,
            cond_prompt_speech_emb,
            cond_emotion_adv,
        ), dim=1)
        return cond_embeds

    def forward(self, 
                speaker_emb, 
                cond_prompt_speech_tokens, 
                emotion_adv,
                text_tokens_ids,
                speech_input_ids):
        t3_cond = T3Cond(
            speaker_emb=speaker_emb,
            clap_emb=None,
            cond_prompt_speech_tokens=cond_prompt_speech_tokens,
            cond_prompt_speech_emb=None,
            emotion_adv=emotion_adv
            )
        text_tokens_ids = torch.atleast_2d(text_tokens_ids)
        t3_cond.cond_prompt_speech_emb = self.speech_emb(t3_cond.cond_prompt_speech_tokens) + \
            self.speech_pos_emb(t3_cond.cond_prompt_speech_tokens)
        cond_emb = self.conditional_encoding(t3_cond)
        text_emb = self.text_emb(text_tokens_ids)
        text_emb[1].zero_() # CFG uncond
        speech_emb = self.speech_emb(speech_input_ids)
        if self.hp.input_pos_emb == "learned":
            text_emb = text_emb + self.text_pos_emb(text_tokens_ids)
            speech_emb = speech_emb + self.speech_pos_emb(speech_input_ids)
        len_cond = cond_emb.size(1)
        cond_emb = cond_emb.expand(text_emb.shape[0], -1, -1)

        # concat
        inputs_embeds = torch.cat((cond_emb, text_emb, speech_emb), dim=1) # (B, length, dim)
        bos_embed = self.speech_emb(self.bos_token)
        idx = torch.zeros((1, 1), dtype=torch.long, device=inputs_embeds.device)
        pos_embed =  self.speech_pos_emb(idx)
        bos_embed = bos_embed + pos_embed
        batch_size = inputs_embeds.size(0)
        bos_embed = bos_embed.expand(batch_size, -1, -1)
        inputs_embeds = torch.cat([inputs_embeds, bos_embed], dim=1)
        return inputs_embeds, len_cond

speaker_emb, cond_prompt_speech_tokens, emotion_adv, text_tokens_ids, speech_input_ids = create_dummy_inputs(config)
embedder_model = SpeechEncoder()
inputs_embeds, _ = embedder_model(speaker_emb, cond_prompt_speech_tokens, emotion_adv, text_tokens_ids, speech_input_ids)
ort_speech_encoder_inputs = {
    "speaker_emb": speaker_emb.cpu().numpy(),
    "cond_prompt_speech_tokens": cond_prompt_speech_tokens.cpu().numpy(),
    "emotion_adv": emotion_adv.cpu().numpy(),
    "text_tokens_ids": text_tokens_ids.cpu().numpy(),
    "speech_input_ids": speech_input_ids.cpu().numpy()
}
torch.onnx.export(
    embedder_model,
    (speaker_emb, cond_prompt_speech_tokens, emotion_adv, text_tokens_ids, speech_input_ids),
    f"{output_dir}/speech_encoder.onnx",
    export_params=True,
    opset_version=14,
    input_names=["speaker_emb", "cond_prompt_speech_tokens", "emotion_adv", "text_tokens_ids", "speech_input_ids"],
    output_names=["inputs_embeds", "len_cond"],
    dynamic_axes={
        "speaker_emb": {0: "batch_size"},
        "cond_prompt_speech_tokens": {0: "batch_size", 1: "seq_len_cond"},
        "emotion_adv": {0: "batch_size"},
        "text_tokens_ids": {0: "batch_size", 1: "seq_len_text"},
        "speech_input_ids": {0: "batch_size", 1: "seq_len_speech"},
        "inputs_embeds": {0: "batch_size", 1: "sequence_length"}
    },
)
print(f"✅ Speech Encoder ONNX export is completed. Model saved as 'speech_encoder.onnx'")

batch_size, seq_len, _ = inputs_embeds.shape
num_layers = 30
num_key_value_heads = 16
head_dim = 64
attention_mask = torch.ones(batch_size, seq_len, dtype=torch.long)
dummy_past_key_values_kwargs = {
    f"past_key_values_{i}_{key}": torch.empty(
        batch_size, num_key_value_heads, seq_len, head_dim, dtype=torch.float32,
    )
    for i in range(num_layers)
    for key in ["key", "value"]
}
dynamic_axes = {
    "inputs_embeds": {0: "batch_size", 1: "seq_len"},
    "attention_mask": {0: "batch_size", 1: "seq_len"},
    "position_ids": {0: "batch_size", 1: "seq_len"}
}
pkv_input_names = list(dummy_past_key_values_kwargs.keys())
pkv_output_names = list(
    x.replace("past_key_values", "present") for x in dummy_past_key_values_kwargs.keys()
)
for name in pkv_input_names:
    dynamic_axes[name] = {0: "batch_size", 2: "past_seq_len"}
position_ids = torch.arange(seq_len).unsqueeze(0).expand(batch_size, -1)
onnx_inputs = (inputs_embeds, *dummy_past_key_values_kwargs.values())
next_token = torch.full((batch_size, 1), 6563, dtype=torch.long)
idx = torch.tensor([0])

# 2. Export speech embedding
class SpeechEmbedding(nn.Module):
    def __init__(self):
        super().__init__()
        self.speech_emb = model.t3.speech_emb
        self.speech_pos_emb = model.t3.speech_pos_emb
    
    def forward(self, next_token, idx):
        next_token_embed = model.t3.speech_emb(next_token)
        next_token_embed = next_token_embed + model.t3.speech_pos_emb.get_fixed_embedding(idx + 1)
        return next_token_embed
    
speech_embedding = SpeechEmbedding()
torch.onnx.export(
    speech_embedding,
    (next_token, idx),
    f"{output_dir}/speech_embedding.onnx",
    export_params=True,
    opset_version=14,
    input_names=["next_token", "idx"],
    output_names=["next_token_embed"],
    dynamic_axes={
        "next_token": {0: "batch_size"},
    },
)
print(f"✅ Speech embedding ONNX export is completed. Model saved as 'speech_embedding.onnx'")

# 3. Export LLM (LLama) Backbone
class LLamaWrapperWithPast(nn.Module):
    def __init__(self):
        super().__init__()
        self.model = model.t3.tfmr
        self.speech_head = model.t3.speech_head
    
    def forward(self, inputs_embeds, *past_key_values):
        pkv_iter = iter(past_key_values)
        pkv_tuples = tuple(
            tuple(next(pkv_iter) for _ in range(2)) for _ in range(num_layers)
        )
        output = self.model(
            inputs_embeds=inputs_embeds, 
            past_key_values=pkv_tuples,
            use_cache=True,
            output_hidden_states=True,
            return_dict=True)
        logits = self.speech_head(output.hidden_states[-1])
        flat_pkv = [t for layer in output.past_key_values for t in layer]
        return (logits, *flat_pkv)

llama_wrapper_with_past = LLamaWrapperWithPast()
torch.onnx.export(
    llama_wrapper_with_past,
    onnx_inputs,
    f"{output_dir}/llama_with_past.onnx",
    export_params=True,
    opset_version=14,
    input_names=["inputs_embeds"] + pkv_input_names,
    output_names=["logits"] + pkv_output_names,
    dynamic_axes=dynamic_axes
)
print(f"✅ LLama wrapper with past ONNX export is completed. Model saved as 'llama_with_past.onnx'")

hidden_states = torch.randn(1, text_tokens_ids.shape[1], config.n_channels)
head_out = model.t3.speech_head(hidden_states)

speech_tokens = torch.randint(
        0, config.text_tokens_dict_size, (1, head_out.shape[1])
    )
speech_token_lens = torch.LongTensor([speech_tokens.size(1)])
speech_tokens, token_len = torch.concat([model.conds.gen["prompt_token"], speech_tokens], dim=1), model.conds.gen["prompt_token_len"] + speech_token_lens
mask = ~make_pad_mask(token_len).unsqueeze(-1).to(speech_tokens)

# 4. Export Flow inference wrapper
class FlowInferenceWrapper(nn.Module):
    def __init__(self):
        super().__init__()
        self.output_size = model.s3gen.flow.output_size
        self.input_embedding = model.s3gen.flow.input_embedding
        self.spk_embed_affine_layer = model.s3gen.flow.spk_embed_affine_layer
        self.encoder = model.s3gen.flow.encoder
        self.encoder_proj = model.s3gen.flow.encoder_proj
        self.register_buffer('embedding', model.conds.gen['embedding'].detach())
        self.register_buffer('prompt_feat', model.conds.gen['prompt_feat'].detach())

    def forward(self, speech_tokens, token_len, mask):

        # xvec projection
        embedding = F.normalize(self.embedding, dim=1)
        embedding = self.spk_embed_affine_layer(embedding)

        # concat text and prompt_text
        speech_tokens = self.input_embedding(torch.clamp(speech_tokens, min=0))
        speech_tokens = speech_tokens * mask

        # text encode
        text_encoded, _ = self.encoder(speech_tokens, token_len)
        mel_len1, mel_len2 = self.prompt_feat.shape[1], text_encoded.shape[1] - self.prompt_feat.shape[1]
        text_encoded = self.encoder_proj(text_encoded)

        # get conditions
        conds = torch.zeros([1, mel_len1 + mel_len2, self.output_size] ).to(text_encoded.dtype)
        conds[:, :mel_len1] = self.prompt_feat
        conds = conds.transpose(1, 2)

        mu = text_encoded
        spks = embedding
        cond = conds
        return mel_len1, mel_len2, mu, spks, cond

flow_inference = FlowInferenceWrapper()
torch.onnx.export(
    flow_inference,
    (speech_tokens, token_len, mask),
    f"{output_dir}/flow_inference.onnx",
    export_params=True,
    opset_version=14,
    do_constant_folding=True,
    input_names=["speech_tokens", "token_len", "mask"],
    output_names=["mel_len1", "mel_len2", "mu", "spks", "cond"],
    dynamic_axes={
        "speech_tokens": {
            0: "batch_size",
            1: "sequence_len"
        },

        "token_len": {
            0: "sequence_len"
        },

        "mask": {
            0: "batch_size", 
            1: "feature_dim",
            2: "time_steps" 
        },
        
        "mu": {
            0: "batch_size", 
            1: "feature_dim",
            2: "time_steps" 
        },
        
        "spks": {
            0: "batch_size"
            # Note: speaker embeddings typically have fixed feature dimension
        },
        
        "cond": {
            0: "batch_size", 
            1: "condition_dim",
            2: "time_steps"
        },
    }
)
print(f"✅ Flow inference ONNX export is completed. Model saved as 'flow_inference.onnx'")

#5. Export Conditional Decoder
class ConditionalDecoder(nn.Module):
    def __init__(self):
        super().__init__()
        self.time_embeddings = model.s3gen.flow.decoder.estimator.time_embeddings
        self.time_mlp = model.s3gen.flow.decoder.estimator.time_mlp
        self.up_blocks = model.s3gen.flow.decoder.estimator.up_blocks
        self.static_chunk_size = model.s3gen.flow.decoder.estimator.static_chunk_size
        self.mid_blocks = model.s3gen.flow.decoder.estimator.mid_blocks
        self.down_blocks = model.s3gen.flow.decoder.estimator.down_blocks
        self.final_block = model.s3gen.flow.decoder.estimator.final_block
        self.final_proj = model.s3gen.flow.decoder.estimator.final_proj

    def forward(self, x, mask, mu, t, spks=None, cond=None):
        """Forward pass of the UNet1DConditional model.

        Args:
            x (torch.Tensor): shape (batch_size, in_channels, time)
            mask (_type_): shape (batch_size, 1, time)
            t (_type_): shape (batch_size)
            spks (_type_, optional): shape: (batch_size, condition_channels). Defaults to None.
            cond (_type_, optional): placeholder for future use. Defaults to None.

        Raises:
            ValueError: _description_
            ValueError: _description_

        Returns:
            _type_: _description_
        """

        t = self.time_embeddings(t).to(t.dtype)
        t = self.time_mlp(t)

        x = pack([x, mu], "b * t")[0]

        if spks is not None:
            spks = repeat(spks, "b c -> b c t", t=x.shape[-1])
            x = pack([x, spks], "b * t")[0]
        if cond is not None:
            x = pack([x, cond], "b * t")[0]

        hiddens = []
        masks = [mask]
        for resnet, transformer_blocks, downsample in self.down_blocks:
            mask_down = masks[-1]
            x = resnet(x, mask_down, t)
            x = rearrange(x, "b c t -> b t c").contiguous()
            attn_mask = mask_to_bias(mask_down.bool() == 1, x.dtype)
            for transformer_block in transformer_blocks:
                x = transformer_block(
                    hidden_states=x,
                    attention_mask=attn_mask,
                    timestep=t,
                )
            x = rearrange(x, "b t c -> b c t").contiguous()
            hiddens.append(x)  # Save hidden states for skip connections
            x = downsample(x * mask_down)
            masks.append(mask_down[:, :, ::2])
        masks = masks[:-1]
        mask_mid = masks[-1]

        for resnet, transformer_blocks in self.mid_blocks:
            x = resnet(x, mask_mid, t)
            x = rearrange(x, "b c t -> b t c").contiguous()
            attn_mask = mask_to_bias(mask_mid.bool() == 1, x.dtype)
            for transformer_block in transformer_blocks:
                x = transformer_block(
                    hidden_states=x,
                    attention_mask=attn_mask,
                    timestep=t,
                )
            x = rearrange(x, "b t c -> b c t").contiguous()

        for resnet, transformer_blocks, upsample in self.up_blocks:
            mask_up = masks.pop()
            skip = hiddens.pop()
            x = pack([x[:, :, :skip.shape[-1]], skip], "b * t")[0]
            x = resnet(x, mask_up, t)
            x = rearrange(x, "b c t -> b t c").contiguous()
            attn_mask = mask_to_bias(mask_up.bool() == 1, x.dtype)
            for transformer_block in transformer_blocks:
                x = transformer_block(
                    hidden_states=x,
                    attention_mask=attn_mask,
                    timestep=t,
                )
            x = rearrange(x, "b t c -> b c t").contiguous()
            x = upsample(x * mask_up)
        x = self.final_block(x, mask_up)
        output = self.final_proj(x * mask_up)
        return output * mask

cond_decoder = ConditionalDecoder()
mel_len1, mel_len2, mu, spks, cond = flow_inference(speech_tokens, token_len, mask)
mu = mu.transpose(1, 2).contiguous()
total_len = torch.tensor([mel_len1 + mel_len2])
mask = (~make_pad_mask(total_len)).squeeze(0)
rand_noise = torch.randn([1, 80, 50 * 300])
_, _, T = mu.shape
n_timesteps = 10
temperature = 1.0
x = rand_noise[:, :, :T].to(mu.device).to(mu.dtype) * temperature
t_span = torch.linspace(0, 1, n_timesteps+1, device=mu.device, dtype=mu.dtype)
t_span = 1 - torch.cos(t_span * 0.5 * torch.pi)
dt_all = t_span[1:] - t_span[:-1]
t = t_span[0:1]
x_in = torch.zeros([2, 80, T])
mask_in = torch.zeros([2, 1, T])
mu_in = torch.zeros([2, 80, T])
t_in = torch.zeros([2])
spks_in = torch.zeros([2, 80])
cond_in = torch.zeros([2, 80, T])
dt = dt_all[0:1]  # keep shape
x_in[:] = x
mask_in[:] = mask
mu_in[0] = mu
t_in[:] = t
spks_in[0] = spks
cond_in[0] = cond
torch.onnx.export(
    cond_decoder,
    (x_in, mask_in, mu_in, t_in, spks_in, cond_in),
    f"{output_dir}/conditional_decoder.onnx",
    export_params=True,
    opset_version=14,
    input_names=["x_in", "mask_in", "mu_in", "t_in", "spks_in", "cond_in"],
    output_names=["dphi_dt"],
    dynamic_axes={
        'x_in': {0: 'batch_size', 2: 'input_time'},
        'mask_in': {0: 'batch_size', 2: 'sequence_lenght'},
        'mu_in': {0: 'batch_size', 2: 'sequence_lenght'},
        't_in': {0: 'batch_size'},
        'spks_in': {0: 'batch_size'},
        "cond_in": {0: 'batch_size', 2: 'sequence_lenght'},
        "dphi_dt": {0: "batch_size", 2: 'sequence_lenght'}
    }
)
print(f"✅ Conditional decoder ONNX export is completed. Model saved as 'conditional_decoder.onnx'")

speech_feat = cond_decoder(x_in, mask_in, mu_in, t_in, spks_in, cond_in)

#6. Export STFTWrapper
class STFTWrapper(nn.Module):
    def __init__(self):
        super().__init__()
        self.istft_params = model.s3gen.mel2wav.istft_params
        self.stft_window = model.s3gen.mel2wav.stft_window
        self.f0_predictor = model.s3gen.mel2wav.f0_predictor
        self.f0_upsamp = model.s3gen.mel2wav.f0_upsamp
        self.m_source = model.s3gen.mel2wav.m_source
    
    def forward(self, speech_feat):
        # mel->f0
        f0 = self.f0_predictor(speech_feat)
        # f0->source
        s = self.f0_upsamp(f0[:, None]).transpose(1, 2)  # bs,n,t
        s, _, _ = self.m_source(s)
        output_sources = s.transpose(1, 2).squeeze(1)
        spec = torch.stft(
            output_sources,
            self.istft_params["n_fft"], 
            self.istft_params["hop_len"], 
            self.istft_params["n_fft"], 
            window=self.stft_window.to(output_sources.device),
            return_complex=False)
        s_stft_real, s_stft_imag = spec[..., 0], spec[..., 1]
        s_stft = torch.cat([s_stft_real, s_stft_imag], dim=1)
        return s_stft

stft_wrapper = STFTWrapper()
output_sources = stft_wrapper(speech_feat)
torch.onnx.export(
    stft_wrapper,
    (speech_feat),
    f"{output_dir}/stft_wrapper.onnx",
    export_params=True,
    opset_version=17,
    input_names=["speech_feat"],
    output_names=["s_stft"],
    dynamic_axes={
        'speech_feat': {0: 'batch_size', 2: 'sequence_length'},
        's_stft': {0: 'batch_size', 1: 'frequency_samples', 2: 'number_of_frames'},
    }
)
print(f"✅ STFTWrapper ONNX export is completed. Model saved as 'stft_wrapper.onnx'")

#7. Export HiFTGenerator
class HiFTGenerator(nn.Module):
    def __init__(self):
        super().__init__()
        self.istft_params = model.s3gen.mel2wav.istft_params
        self.conv_pre = model.s3gen.mel2wav.conv_pre
        self.num_upsamples = model.s3gen.mel2wav.num_upsamples
        self.lrelu_slope = model.s3gen.mel2wav.lrelu_slope
        self.reflection_pad = model.s3gen.mel2wav.reflection_pad
        self.ups = model.s3gen.mel2wav.ups
        self.source_downs = model.s3gen.mel2wav.source_downs
        self.source_resblocks = model.s3gen.mel2wav.source_resblocks
        self.num_kernels = model.s3gen.mel2wav.num_kernels
        self.resblocks = model.s3gen.mel2wav.resblocks
        self.conv_post = model.s3gen.mel2wav.conv_post

    def decode(self, x: torch.Tensor, s_stft: torch.Tensor) -> torch.Tensor:
        x = self.conv_pre(x)
        for i in range(self.num_upsamples):
            x = F.leaky_relu(x, self.lrelu_slope)
            x = self.ups[i](x)

            if i == self.num_upsamples - 1:
                x = self.reflection_pad(x)

            # fusion
            si = self.source_downs[i](s_stft)
            si = self.source_resblocks[i](si)
            x = x + si

            xs = None
            for j in range(self.num_kernels):
                if xs is None:
                    xs = self.resblocks[i * self.num_kernels + j](x)
                else:
                    xs += self.resblocks[i * self.num_kernels + j](x)
            x = xs / self.num_kernels

        x = F.leaky_relu(x)
        x = self.conv_post(x)
        magnitude = torch.exp(x[:, :self.istft_params["n_fft"] // 2 + 1, :])
        phase = torch.sin(x[:, self.istft_params["n_fft"] // 2 + 1:, :])  # actually, sin is redundancy
        return magnitude, phase
    
    def forward(self, speech_feat, output_sources):
        magnitude, phase = self.decode(x=speech_feat, s_stft=output_sources)
        return magnitude, phase

hift_generator = HiFTGenerator()
torch.onnx.export(
    hift_generator,
    (speech_feat, output_sources),
    f"{output_dir}/hift_generator.onnx",
    export_params=True,
    opset_version=14,
    input_names=["speech_feat", "output_sources"],
    output_names=["magnitude", "phase"],
    dynamic_axes={
        'speech_feat': {0: 'batch_size', 2: 'sequence_length'},
        "output_sources": {0: 'batch_size', 1: 'frequency_samples', 2: 'number_of_frames'},
        "magnitude": {0: 'batch_size', 1: 'frequency_samples', 2: 'number_of_frames'},
        "phase": {0: 'batch_size', 1: 'frequency_samples', 2: 'number_of_frames'},
    }
)
print(f"✅ HiFTGenerator ONNX export is completed. Model saved as 'hift_generator.onnx'")
<<<<<<< HEAD
ort_wrapper_unput = {
    "speech_feat": speech_feat.detach().numpy(),
    "output_sources": output_sources.detach().numpy()
}
=======
>>>>>>> 3f91d683

#8. Post-processing
for f in os.listdir(output_dir):
    p = os.path.join(output_dir, f)
    onnxslim.slim(p, p)
print("Chatterbox model export successfully completed")<|MERGE_RESOLUTION|>--- conflicted
+++ resolved
@@ -629,13 +629,6 @@
     }
 )
 print(f"✅ HiFTGenerator ONNX export is completed. Model saved as 'hift_generator.onnx'")
-<<<<<<< HEAD
-ort_wrapper_unput = {
-    "speech_feat": speech_feat.detach().numpy(),
-    "output_sources": output_sources.detach().numpy()
-}
-=======
->>>>>>> 3f91d683
 
 #8. Post-processing
 for f in os.listdir(output_dir):
